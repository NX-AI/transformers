"""PyTorch xLSTM Model."""

import math
from dataclasses import dataclass
from typing import Dict, Optional, Tuple, Union

import torch
import torch.utils.checkpoint
from torch import nn
from torch.nn import CrossEntropyLoss

from ...generation import GenerationMixin
from ...modeling_utils import PreTrainedModel
from ...utils import (
    ModelOutput,
    add_code_sample_docstrings,
    add_start_docstrings,
    add_start_docstrings_to_model_forward,
    is_torchdynamo_compiling,
    logging,
)
from .configuration_xlstm import xLSTMConfig


<<<<<<< HEAD
try:
    from mlstm_simple_torch.mlstm_simple.model import (
        RMSNorm,
        mLSTMBlock,
        mLSTMConfig,
        mLSTMStateType,
        soft_cap,
    )
except:
    import os
    import sys

    sys.path.append(os.path.split(os.path.abspath(__file__))[0] + "/../../../../mlstm_simple_torch")
    from mlstm_simple.model import (
        RMSNorm,
        mLSTMBlock,
        mLSTMConfig,
        mLSTMStateType,
        soft_cap,
    )
    # raise ImportError("Need mlstm_simple_torch to be installed")
=======
from mlstm_simple.model import (
    mLSTMBlock,
    RMSNorm,
    mLSTMConfig,
    mLSTMStateType,
    soft_cap,
)

# import sys
# import os

# # sys.path.append(os.path.split(os.path.abspath(__file__))[0] + "/../../../../mlstm_simple_torch")
# from mlstm_simple.model import (
#     mLSTMBlock,
#     RMSNorm,
#     mLSTMConfig,
#     mLSTMStateType,
#     soft_cap,
# )
# raise ImportError("Need mlstm_simple_torch to be installed")
>>>>>>> a488572c

_CHECKPOINT_FOR_DOC = "NX-AI/xLSTM-7B"
_CONFIG_FOR_DOC = "xLSTMConfig"


class xLSTMCache:
    """
    Arguments:
        config: xLSTMConfig
        batch_size: int
        dtype: torch.dtype
        device: torch.device

    Attributes:
        seqlen_offset: int
        dtype: torch.dtype
    """

    def __init__(
        self, config: xLSTMConfig, batch_size: int, dtype: torch.dtype = torch.bfloat16, device: Optional[str] = None
    ):
        self.seqlen_offset = torch.tensor(0, dtype=torch.int64, device=device)
        self.dtype = dtype
        self.config = config
        self.rnn_state: mLSTMStateType = {
            layer: (
                torch.zeros(
                    [batch_size, config.num_heads, config.qk_head_dim, config.v_head_dim], dtype=dtype, device=device
                ),
                torch.zeros([batch_size, config.num_heads, config.qk_head_dim], dtype=dtype, device=device),
                torch.zeros([batch_size, config.num_heads, 1], dtype=dtype, device=device),
            )
            for layer in range(config.num_blocks)
        }
        self.rnn_state_initial = True

    def reset(self):
        self.rnn_state = {
            layer: (
                torch.zeros_like(self.rnn_state[layer][0]),
                torch.zeros_like(self.rnn_state[layer][1]),
                torch.zeros_like(self.rnn_state[layer][2]),
            )
            for layer in self.rnn_state
        }
        self.rnn_state_initial = True


class xLSTMPreTrainedModel(PreTrainedModel):
    """
    An abstract class for an interface to loading a pre-trained xLSTM model.
    """

    config_class = xLSTMConfig
    base_model_prefix = "backbone"
    _no_split_modules = ["xLSTMBlock"]
    supports_gradient_checkpointing = True
    _is_stateful = True

    def _init_weights(self, module):
        """Initialize the weights."""
        # TODO: this is a dummy, check with original settings.
        pass


@dataclass
class xLSTMOutput(ModelOutput):
    """
    Class for the xLSTM model outputs

    Args:
        last_hidden_state (`torch.FloatTensor` of shape `(batch_size, sequence_length, embedding_dim)`):
            Sequence of hidden-states at the output of the last layer of the model.
        cache_params (`xLSTMCache`):
            The state of the model at the last time step. Can be used in a forward method with the next `input_ids` to
            avoid providing the old `input_ids`.
        hidden_states (`tuple(torch.FloatTensor)`, *optional*, returned when `output_hidden_states=True` is passed or when `config.output_hidden_states=True`):
            Tuple of `torch.FloatTensor` (one for the output of the embeddings, if the model has an embedding layer, +
            one for the output of each layer) of shape `(batch_size, sequence_length, embedding_dim)`.

            Hidden-states of the model at the output of each layer plus the optional initial embedding outputs.

    """

    last_hidden_state: Optional[torch.FloatTensor]
    cache_params: Optional[xLSTMCache] = None
    hidden_states: Optional[Tuple[torch.FloatTensor]] = None


@dataclass
class xLSTMCausalLMOutput(ModelOutput):
    """
    Base class for causal language model (or autoregressive) outputs.

    Args:
        loss (`torch.FloatTensor` of shape `(1,)`, *optional*, returned when `labels` is provided):
            Language modeling loss (for next-token prediction).
        logits (`torch.FloatTensor` of shape `(batch_size, sequence_length, config.vocab_size)`):
            Prediction scores of the language modeling head (scores for each vocabulary token before SoftMax).
        cache_params (`xLSTMCache`):
            The state of the model at the last time step. Can be used in a forward method with the next `input_ids` to
            avoid providing the old `input_ids`.
        hidden_states (`tuple(torch.FloatTensor)`, *optional*, returned when `output_hidden_states=True` is passed or when `config.output_hidden_states=True`):
            Tuple of `torch.FloatTensor` (one for the output of the embeddings, if the model has an embedding layer, +
            one for the output of each layer) of shape `(batch_size, sequence_length, embedding_dim)`.

            Hidden-states of the model at the output of each layer plus the optional initial embedding outputs.
    """

    loss: Optional[torch.FloatTensor] = None
    logits: Optional[torch.FloatTensor] = None
    cache_params: Optional[xLSTMCache] = None
    hidden_states: Optional[Tuple[torch.FloatTensor]] = None


XLSTM_START_DOCSTRING = r"""

    This model inherits from [`PreTrainedModel`]. Check the superclass documentation for the generic methods the
    library implements for all its model (such as downloading or saving, resizing the input embeddings, pruning heads
    etc.)

    This model is also a PyTorch [torch.nn.Module](https://pytorch.org/docs/stable/nn.html#torch.nn.Module) subclass.
    Use it as a regular PyTorch Module and refer to the PyTorch documentation for all matter related to general usage
    and behavior.

    Parameters:
        config ([`xLSTMConfig`]): Model configuration class with all the parameters of the model.
            Initializing with a config file does not load the weights associated with the model, only the
            configuration. Check out the [`~PreTrainedModel.from_pretrained`] method to load the model weights.
"""

XLSTM_INPUTS_DOCSTRING = r"""
    Args:
        input_ids (`torch.LongTensor` of shape `(batch_size, input_ids_length)`):
            Indices of input sequence tokens in the vocabulary.

            If `cache_params.seqlen_offset>0`, only `input_ids` that do not have their past calculated should be passed as
            `input_ids`.

            Indices can be obtained using [`AutoTokenizer`]. See [`PreTrainedTokenizer.encode`] and
            [`PreTrainedTokenizer.__call__`] for details.

            [What are input IDs?](../glossary#input-ids)
        inputs_embeds (`torch.FloatTensor` of shape `(batch_size, sequence_length, embedding_dim)`, *optional*):
            Optionally, instead of passing `input_ids` you can choose to directly pass an embedded representation. This
            is useful if you want more control over how to convert `input_ids` indices into associated vectors than the
            model's internal embedding lookup matrix.
        cache_params (`xLSTMCache`, *optional*):
            If passed along, the model uses the previous state in all the blocks (which will give the output for the
            `input_ids` provided as if the model add `state_input_ids + input_ids` as context).
        use_cache (`bool`, *optional*):
            If set to `True`, the `cache_params` is returned and can be used to quickly generate the next logits.
        output_hidden_states (`bool`, *optional*):
            Whether or not to return the hidden states of all layers. See `hidden_states` under returned tensors for
            more detail.
        return_dict (`bool`, *optional*):
            Whether or not to return a [`~utils.ModelOutput`] instead of a plain tuple.
        cache_position (`torch.LongTensor` of shape `(batch_size,)`, *optional*):
            The position of the current input in the cache. This is used to ensure that the cache is correctly updated.
            If `cache_params` is passed, `cache_position` should also be passed.
        attention_mask (`torch.FloatTensor` of shape `(batch_size, sequence_length)`, *optional*):
            Mask to avoid performing attention on padding token indices. Mask values selected in `[0, 1]`:

            - 1 for tokens that are **not masked**,
            - 0 for tokens that are **masked**.

            [What are attention masks?](../glossary#attention-mask)
"""


@add_start_docstrings(
    "The bare xLSTM Model transformer outputting raw hidden-states without any specific head on top.",
    XLSTM_START_DOCSTRING,
)
class xLSTMModel(xLSTMPreTrainedModel):
    def __init__(self, config):
        super().__init__(config)

        self.embeddings = nn.Embedding(config.vocab_size, config.embedding_dim)
        # TODO remove - test if embeddings are actually loaded
        # with torch.no_grad():
        #     self.embedding.weight -= self.embedding.weight
        self.blocks = nn.ModuleList([mLSTMBlock(config.to_mlstm_block_config()) for _ in range(config.num_blocks)])

        self.gradient_checkpointing = False
        self.out_norm = RMSNorm(config.embedding_dim, eps=config.norm_eps)
        # Initialize weights and apply final processing
        self.post_init()

<<<<<<< HEAD
    def _init_weights(self, module):
        if hasattr(module, "weight"):
            nn.init.zeros_(module.weight)
        else:
            # print("Ignoring init", module)
            pass
=======
    # why is this here?
    # def _init_weights(self, module):
    #     if hasattr(module, "weight"):
    #         nn.init.zeros_(module.weight)
    #     else:
    #         print("Ignoring init", module)
>>>>>>> a488572c

    def get_input_embeddings(self):
        return self.embeddings

    def set_input_embeddings(self, new_embedding):
        self.embeddings = new_embedding

    @add_start_docstrings_to_model_forward(XLSTM_INPUTS_DOCSTRING)
    @add_code_sample_docstrings(
        checkpoint=_CHECKPOINT_FOR_DOC,
        output_type=xLSTMOutput,
        config_class=_CONFIG_FOR_DOC,
    )
    def forward(
        self,
        input_ids: Optional[torch.LongTensor] = None,
        inputs_embeds: Optional[torch.LongTensor] = None,
        cache_params: Optional[xLSTMCache] = None,
        use_cache: Optional[bool] = None,
        output_hidden_states: Optional[bool] = None,
        return_dict: Optional[bool] = None,
        cache_position: Optional[torch.LongTensor] = None,
        attention_mask: Optional[torch.Tensor] = None,
        **kwargs,
    ) -> Union[Tuple, xLSTMOutput]:
        # print("input_ids", input_ids)

        output_hidden_states = (
            output_hidden_states if output_hidden_states is not None else self.config.output_hidden_states
        )
        use_cache = use_cache if use_cache is not None else (self.config.use_cache if not self.training else False)
        return_dict = return_dict if return_dict is not None else self.config.use_return_dict

        if (input_ids is None) ^ (inputs_embeds is not None):  # ^ is python for xor
            raise ValueError("You must specify exactly one of input_ids or inputs_embeds")

        if inputs_embeds is None:
            inputs_embeds = self.embeddings(input_ids)

        if self.gradient_checkpointing and self.training and use_cache:
            use_cache = False

        if use_cache:
            if cache_params is None:
                cache_params = xLSTMCache(
                    self.config, inputs_embeds.size(0), device=inputs_embeds.device, dtype=inputs_embeds.dtype
                )
        else:
            cache_params = None

        hidden_states = inputs_embeds
        all_hidden_states = () if output_hidden_states else None
        for i, xlstm_block in enumerate(self.blocks):
            if self.gradient_checkpointing and self.training:
                hidden_states, rnn_state = self._gradient_checkpointing_func(
                    xlstm_block.__call__,
                    hidden_states,
                    cache_params.rnn_state[i] if cache_params is not None else None,
                )
            else:
                hidden_states, rnn_state = xlstm_block(
                    hidden_states,
                    state=cache_params.rnn_state[i] if cache_params is not None else None,
                )
            if cache_params:
                for state_idx in range(len(cache_params.rnn_state[i])):
                    local_rnn_state = rnn_state[state_idx]
                    local_rnn_state = rnn_state[state_idx]
                    cache_params.rnn_state[i][state_idx].copy_(local_rnn_state)
                cache_params.rnn_state_initial = False

            if output_hidden_states:
                all_hidden_states = all_hidden_states + (hidden_states,)

        if use_cache:
            cache_params.seqlen_offset += inputs_embeds.shape[1]

        hidden_states = self.out_norm(hidden_states)

        if output_hidden_states:
            all_hidden_states = all_hidden_states + (hidden_states,)

        if not return_dict:
            return tuple(v for v in [hidden_states, cache_params, all_hidden_states] if v is not None)

        return xLSTMOutput(
            last_hidden_state=hidden_states,
            cache_params=cache_params if use_cache else None,
            hidden_states=all_hidden_states,
        )


@add_start_docstrings(
    """
    The xLSTM Model transformer with a language modeling head on top (linear layer with weights not tied to the input
    embeddings).
    """,
    XLSTM_START_DOCSTRING,
)
class xLSTMForCausalLM(xLSTMPreTrainedModel, GenerationMixin):
    _tied_weights_keys = []

    def __init__(self, config):
        super().__init__(config)
        self.backbone = xLSTMModel(config)
        self.lm_head = nn.Linear(config.embedding_dim, config.vocab_size, bias=False)
        # Initialize weights and apply final processing
        # self.register_load_state_dict_pre_hook(self.load_hook)
        self.post_init()

    # def load_hook(self, state_dict, prefix, *args):
    #     for k in list(state_dict):
    #         if k == "embedding.weight":
    #             print(">", prefix, k)
    #             state_dict["backbone.embeddings.weight"] = state_dict.pop(k)
    #         else:
    #             print(prefix, k)

    #     return

    def get_output_embeddings(self):
        return self.lm_head

    def set_output_embeddings(self, new_embeddings):
        self.lm_head = new_embeddings

    def get_input_embeddings(self):
        return self.backbone.get_input_embeddings()

    def set_input_embeddings(self, new_embeddings):
        return self.backbone.set_input_embeddings(new_embeddings)

    def prepare_inputs_for_generation(
        self,
        input_ids,
        inputs_embeds=None,
        use_cache=None,
        cache_params: Optional[xLSTMCache] = None,
        cache_position: Optional[torch.LongTensor] = None,
        attention_mask: Optional[torch.Tensor] = None,
        **kwargs,
    ):
        # Overwritten -- uses `cache_params` as opposed to `past_key_values`
        # Does not support using additional convolution states via inputs_embeds
        # as opposed to Mamba, currently.
        if use_cache:
            # `cache_position` should have been initialized in `generate`
            if cache_position is None:
                raise ValueError(
                    "`cache_position` should not be None as it should have been initialized in "
                    "`model.generate`, you are responsible for passing in a valid `cache_position` if "
                    "you are calling `prepare_inputs_for_generation` directly with `use_cache=True`"
                )
            # If the first cache position is non-zero, we assume we are in generation mode.
            # Thus, the cache_params state is assumed to be the state before the last token
            # (lastly generated token), and all previous tokens are already ingested.
            # This should as well support generation from scratch with the [BOS] token inserted first.

            # if is_torchdynamo_compiling() or cache_position[0] > 0:
            if cache_params is not None:
                input_ids = input_ids[:, -1:]
                if inputs_embeds is not None:
                    inputs_embeds = inputs_embeds[:, -1:]
        
        attention_mask = None

        if inputs_embeds is not None and cache_params is None:
            model_inputs = {"inputs_embeds": inputs_embeds}
        else:
            model_inputs = {"input_ids": input_ids}

        model_inputs.update(
            {
                "attention_mask": attention_mask,
                "cache_params": cache_params,
                "use_cache": use_cache,
                "cache_position": cache_position,
            }
        )
        return model_inputs

    @add_start_docstrings_to_model_forward(XLSTM_INPUTS_DOCSTRING)
    @add_code_sample_docstrings(
        checkpoint=_CHECKPOINT_FOR_DOC,
        output_type=xLSTMCausalLMOutput,
        config_class=_CONFIG_FOR_DOC,
    )
    def forward(
        self,
        input_ids: Optional[torch.LongTensor] = None,
        inputs_embeds: Optional[torch.FloatTensor] = None,
        cache_params: Optional[xLSTMCache] = None,
        labels: Optional[torch.LongTensor] = None,
        output_hidden_states: Optional[bool] = None,
        return_dict: Optional[bool] = None,
        use_cache: Optional[bool] = None,
        cache_position: Optional[torch.Tensor] = None,
        attention_mask: Optional[torch.Tensor] = None,
        **kwargs,  # for now we need this for generation
    ) -> Union[Tuple, xLSTMCausalLMOutput]:
        r"""
        labels (`torch.LongTensor` of shape `(batch_size, sequence_length)`, *optional*):
            Labels for language modeling. Note that the labels **are shifted** inside the model, i.e. you can set
            `labels = input_ids` Indices are selected in `[-100, 0, ..., config.vocab_size]` All labels set to `-100`
            are ignored (masked), the loss is only computed for labels in `[0, ..., config.vocab_size]`
        """
        return_dict = return_dict if return_dict is not None else self.config.use_return_dict

        inserted_bos_token = False
        if (cache_params is None or cache_params.rnn_state_initial) and self.config.force_bos_token_insert:
            if not is_torchdynamo_compiling():
                if bool(torch.all(input_ids[0, 0] != self.config.bos_token_id).cpu()):
                    input_ids = torch.cat(
                        [self.config.bos_token_id + input_ids.new_zeros([input_ids.shape[0], 1]), input_ids], dim=1
                    )
                    inserted_bos_token = True

        xlstm_outputs = self.backbone(
            input_ids,
            cache_params=cache_params,
            inputs_embeds=inputs_embeds,
            output_hidden_states=output_hidden_states,
            return_dict=return_dict,
            use_cache=use_cache,
            cache_position=cache_position,
            attention_mask=attention_mask,
        )
        hidden_states = xlstm_outputs[0]

        if inserted_bos_token:
            # print("Inserted BOS token.")
            hidden_states = hidden_states[:, 1:]

        logits = self.lm_head(hidden_states.to(self.lm_head.weight.dtype)).float()

        logits = soft_cap(logits, self.config.output_logit_soft_cap)

        loss = None
        if labels is not None:
            # move labels to correct device to enable model parallelism
            labels = labels.to(logits.device)
            # Shift so that tokens < n predict n
            shift_logits = logits[..., :-1, :].contiguous()
            shift_labels = labels[..., 1:].contiguous()
            # Flatten the tokens
            loss_fct = CrossEntropyLoss()
            loss = loss_fct(shift_logits.view(-1, shift_logits.size(-1)), shift_labels.view(-1))

        if not return_dict:
            output = (logits,) + xlstm_outputs[1:]
            return ((loss,) + output) if loss is not None else output

        return xLSTMCausalLMOutput(
            loss=loss,
            logits=logits,
            cache_params=xlstm_outputs.cache_params,
            hidden_states=xlstm_outputs.hidden_states,
        )<|MERGE_RESOLUTION|>--- conflicted
+++ resolved
@@ -22,29 +22,6 @@
 from .configuration_xlstm import xLSTMConfig
 
 
-<<<<<<< HEAD
-try:
-    from mlstm_simple_torch.mlstm_simple.model import (
-        RMSNorm,
-        mLSTMBlock,
-        mLSTMConfig,
-        mLSTMStateType,
-        soft_cap,
-    )
-except:
-    import os
-    import sys
-
-    sys.path.append(os.path.split(os.path.abspath(__file__))[0] + "/../../../../mlstm_simple_torch")
-    from mlstm_simple.model import (
-        RMSNorm,
-        mLSTMBlock,
-        mLSTMConfig,
-        mLSTMStateType,
-        soft_cap,
-    )
-    # raise ImportError("Need mlstm_simple_torch to be installed")
-=======
 from mlstm_simple.model import (
     mLSTMBlock,
     RMSNorm,
@@ -52,20 +29,6 @@
     mLSTMStateType,
     soft_cap,
 )
-
-# import sys
-# import os
-
-# # sys.path.append(os.path.split(os.path.abspath(__file__))[0] + "/../../../../mlstm_simple_torch")
-# from mlstm_simple.model import (
-#     mLSTMBlock,
-#     RMSNorm,
-#     mLSTMConfig,
-#     mLSTMStateType,
-#     soft_cap,
-# )
-# raise ImportError("Need mlstm_simple_torch to be installed")
->>>>>>> a488572c
 
 _CHECKPOINT_FOR_DOC = "NX-AI/xLSTM-7B"
 _CONFIG_FOR_DOC = "xLSTMConfig"
@@ -255,21 +218,9 @@
         # Initialize weights and apply final processing
         self.post_init()
 
-<<<<<<< HEAD
     def _init_weights(self, module):
-        if hasattr(module, "weight"):
-            nn.init.zeros_(module.weight)
-        else:
-            # print("Ignoring init", module)
-            pass
-=======
-    # why is this here?
-    # def _init_weights(self, module):
-    #     if hasattr(module, "weight"):
-    #         nn.init.zeros_(module.weight)
-    #     else:
-    #         print("Ignoring init", module)
->>>>>>> a488572c
+        # Not implemented yet
+        pass
 
     def get_input_embeddings(self):
         return self.embeddings
@@ -433,7 +384,7 @@
                 input_ids = input_ids[:, -1:]
                 if inputs_embeds is not None:
                     inputs_embeds = inputs_embeds[:, -1:]
-        
+
         attention_mask = None
 
         if inputs_embeds is not None and cache_params is None:
